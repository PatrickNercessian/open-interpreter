import base64
import io
import os
import platform
import pprint
import subprocess
import time
import warnings
from contextlib import redirect_stdout
from io import BytesIO

import requests
from PIL import Image

from ...utils.lazy_import import lazy_import
from ..utils.recipient_utils import format_to_recipient

# Still experimenting with this
# from utils.get_active_window import get_active_window

# Lazy import of optional packages
cv2 = lazy_import("cv2")
pyautogui = lazy_import("pyautogui")
np = lazy_import("numpy")
plt = lazy_import("matplotlib.pyplot")
screeninfo = lazy_import("screeninfo")
pywinctl = lazy_import("pywinctl")


from ..utils.computer_vision import find_text_in_image, pytesseract_get_text


class Display:
    def __init__(self, computer):
        self.computer = computer
        # set width and height to None initially to prevent pyautogui from importing until it's needed
        self._width = None
        self._height = None
        self._hashes = {}

    # We use properties here so that this code only executes when height/width are accessed for the first time
    @property
    def width(self):
        if self._width is None:
            self._width, _ = pyautogui.size()
        return self._width

    @property
    def height(self):
        if self._height is None:
            _, self._height = pyautogui.size()
        return self._height

    def size(self):
        """
        Returns the current screen size as a tuple (width, height).
        """
        return pyautogui.size()

    def center(self):
        """
        Calculates and returns the center point of the screen as a tuple (x, y).
        """
        return self.width // 2, self.height // 2

    def info(self):
        """
<<<<<<< HEAD
        Returns a list of all connected monitor/displays and their information
=======
        Returns a list of all connected monitor/displays and thir information
>>>>>>> 8e61e35d
        """
        return get_displays()

    def view(self, show=True, quadrant=None, screen=0, combine_screens=True):
        """
        Redirects to self.screenshot
        """
        return self.screenshot(
            screen=screen, show=show, quadrant=quadrant, combine_screens=combine_screens
        )

    # def get_active_window(self):
    #     return get_active_window()

    def screenshot(
        self,
        screen=0,
        show=True,
        quadrant=None,
        active_app_only=True,
        force_image=False,
        combine_screens=True,
    ):
        """
        Shows you what's on the screen by taking a screenshot of the entire screen or a specified quadrant. Returns a `pil_image` `in case you need it (rarely). **You almost always want to do this first!**
        :param screen: specify which display; 0 for primary and 1 and above for secondary.
        :param combine_screens: If True, a collage of all display screens will be returned. Otherwise, a list of display screens will be returned.
        """
        if not self.computer.emit_images and force_image == False:
<<<<<<< HEAD
            text = self.get_text_as_list_of_lists()
            pp = pprint.PrettyPrinter(indent=4)
            pretty_text = pp.pformat(text)  # language models like it pretty!
            pretty_text = format_to_recipient(pretty_text, "assistant")
            print(pretty_text)
            print(
                format_to_recipient(
                    "To receive the text above as a Python object, run computer.display.get_text_as_list_of_lists()",
                    "assistant",
=======
            screenshot = self.screenshot(show=False, force_image=True)

            description = self.computer.vision.query(pil_image=screenshot)
            print("A DESCRIPTION OF WHAT'S ON THE SCREEN: " + description)

            if self.computer.max_output > 600:
                print("ALL OF THE TEXT ON THE SCREEN: ")
                text = self.get_text_as_list_of_lists(screenshot=screenshot)
                pp = pprint.PrettyPrinter(indent=4)
                pretty_text = pp.pformat(text)  # language models like it pretty!
                pretty_text = format_to_recipient(pretty_text, "assistant")
                print(pretty_text)
                print(
                    format_to_recipient(
                        "To recieve the text above as a Python object, run computer.display.get_text_as_list_of_lists()",
                        "assistant",
                    )
>>>>>>> 8e61e35d
                )
            return

        if quadrant == None:
            if active_app_only:
                active_window = pywinctl.getActiveWindow()
                if active_window:
                    screenshot = pyautogui.screenshot(
                        region=(
                            active_window.left,
                            active_window.top,
                            active_window.width,
                            active_window.height,
                        )
                    )
                    message = format_to_recipient(
                        "Taking a screenshot of the active app (recommended). To take a screenshot of the entire screen (uncommon), use computer.display.view(active_app_only=False).",
                        "assistant",
                    )
                    print(message)
                else:
                    screenshot = pyautogui.screenshot()

            else:
<<<<<<< HEAD
                screenshot = take_screenshot_to_pil(screen=screen, combine_screens=combine_screens) #  this function uses pyautogui.screenshot which works fine for all OS (mac, linux and windows)
                # message = format_to_recipient("Taking a screenshot of the entire screen. This is not recommended. You (the language model assistant) will receive it with low resolution.\n\nTo maximize performance, use computer.display.view(active_app_only=True). This will produce an ultra high quality image of the active application.", "assistant")
                # print(message)
=======
                screenshot = take_screenshot_to_pil(
                    screen=screen, combine_screens=combine_screens
                )  #  this function uses pyautogui.screenshot which works fine for all OS (mac, linux and windows)
                message = format_to_recipient(
                    "Taking a screenshot of the entire screen. This is not recommended. You (the language model assistant) will recieve it with low resolution.\n\nTo maximize performance, use computer.display.view(active_app_only=True). This will produce an ultra high quality image of the active application.",
                    "assistant",
                )
                print(message)
>>>>>>> 8e61e35d

        else:
            screen_width, screen_height = pyautogui.size()

            quadrant_width = screen_width // 2
            quadrant_height = screen_height // 2

            quadrant_coordinates = {
                1: (0, 0),
                2: (quadrant_width, 0),
                3: (0, quadrant_height),
                4: (quadrant_width, quadrant_height),
            }

            if quadrant in quadrant_coordinates:
                x, y = quadrant_coordinates[quadrant]
                screenshot = pyautogui.screenshot(
                    region=(x, y, quadrant_width, quadrant_height)
                )
            else:
                raise ValueError("Invalid quadrant. Choose between 1 and 4.")

        # Open the image file with PIL
        # IPython interactive mode auto-displays plots, causing RGBA handling issues, possibly MacOS-specific.
        if isinstance(screenshot, list):
            screenshot = [
                img.convert("RGB") for img in screenshot
            ]  # if screenshot is a list (i.e combine_screens=False).
        else:
            screenshot = screenshot.convert("RGB")

        if show:
            # Show the image using matplotlib
            if isinstance(screenshot, list):
                for img in screenshot:
                    plt.imshow(np.array(img))
                    plt.show()
            else:
                plt.imshow(np.array(screenshot))

            with warnings.catch_warnings():
                # It displays an annoying message about Agg not being able to display something or WHATEVER
                warnings.simplefilter("ignore")
                plt.show()

        return screenshot  # this will be a list of combine_screens == False

    def find(self, description, screenshot=None):
        if description.startswith('"') and description.endswith('"'):
            return self.find_text(description.strip('"'), screenshot)
        else:
            try:
                if self.computer.debug:
                    print("DEBUG MODE ON")
                    print("NUM HASHES:", len(self._hashes))
                else:
                    message = format_to_recipient(
                        "Locating this icon will take ~15 seconds. Subsequent icons should be found more quickly.",
                        recipient="user",
                    )
                    print(message)

                if len(self._hashes) > 5000:
                    self._hashes = dict(list(self._hashes.items())[-5000:])

                from .point.point import point

                result = point(
                    description, screenshot, self.computer.debug, self._hashes
                )

                return result
            except:
                if self.computer.debug:
                    # We want to know these bugs lmao
                    raise
                if self.computer.offline:
                    raise
                message = format_to_recipient(
                    "Locating this icon will take ~30 seconds. We're working on speeding this up.",
                    recipient="user",
                )
                print(message)

                # Take a screenshot
                if screenshot == None:
                    screenshot = self.screenshot(show=False)

                # Downscale the screenshot to 1920x1080
                screenshot = screenshot.resize((1920, 1080))

                # Convert the screenshot to base64
                buffered = BytesIO()
                screenshot.save(buffered, format="PNG")
                screenshot_base64 = base64.b64encode(buffered.getvalue()).decode()

                try:
                    response = requests.post(
                        f'{self.computer.api_base.strip("/")}/point/',
                        json={"query": description, "base64": screenshot_base64},
                    )
                    return response.json()
                except Exception as e:
                    raise Exception(
                        str(e)
                        + "\n\nIcon locating API not available, or we were unable to find the icon. Please try another method to find this icon."
                    )

    def find_text(self, text, screenshot=None):
        """
        Searches for specified text within a screenshot or the current screen if no screenshot is provided.
        """
        if screenshot == None:
            screenshot = self.screenshot(show=False)

        if not self.computer.offline:
            # Convert the screenshot to base64
            buffered = BytesIO()
            screenshot.save(buffered, format="PNG")
            screenshot_base64 = base64.b64encode(buffered.getvalue()).decode()

            try:
                response = requests.post(
                    f'{self.computer.api_base.strip("/")}/point/text/',
                    json={"query": text, "base64": screenshot_base64},
                )
                response = response.json()
                return response
            except:
                print("Attempting to find the text locally.")

        # We'll only get here if 1) self.computer.offline = True, or the API failed

        # Find the text in the screenshot
        centers = find_text_in_image(screenshot, text, self.computer.debug)

        return [
            {"coordinates": center, "text": "", "similarity": 1} for center in centers
        ]  # Have it deliver the text properly soon.

    def get_text_as_list_of_lists(self, screenshot=None):
        """
        Extracts and returns text from a screenshot or the current screen as a list of lists, each representing a line of text.
        """
        if screenshot == None:
            screenshot = self.screenshot(show=False, force_image=True)

        if not self.computer.offline:
            # Convert the screenshot to base64
            buffered = BytesIO()
            screenshot.save(buffered, format="PNG")
            screenshot_base64 = base64.b64encode(buffered.getvalue()).decode()

            try:
                response = requests.post(
                    f'{self.computer.api_base.strip("/")}/text/',
                    json={"base64": screenshot_base64},
                )
                response = response.json()
                return response
            except:
                print("Attempting to get the text locally.")

        # We'll only get here if 1) self.computer.offline = True, or the API failed

        try:
            return pytesseract_get_text(screenshot)
        except:
            raise Exception(
                "Failed to find text locally.\n\nTo find text in order to use the mouse, please make sure you've installed `pytesseract` along with the Tesseract executable (see this Stack Overflow answer for help installing Tesseract: https://stackoverflow.com/questions/50951955/pytesseract-tesseractnotfound-error-tesseract-is-not-installed-or-its-not-i)."
            )


def take_screenshot_to_pil(screen=0, combine_screens=True):
    # Get information about all screens
    monitors = screeninfo.get_monitors()
    if screen == -1:  # All screens
        # Take a screenshot of each screen and save them in a list
        screenshots = [
            pyautogui.screenshot(
                region=(monitor.x, monitor.y, monitor.width, monitor.height)
            )
            for monitor in monitors
        ]

        if combine_screens:
            # Combine all screenshots horizontally
            total_width = sum([img.width for img in screenshots])
            max_height = max([img.height for img in screenshots])

            # Create a new image with a size that can contain all screenshots
            new_img = Image.new("RGB", (total_width, max_height))

            # Paste each screenshot into the new image
            x_offset = 0
            for i, img in enumerate(screenshots):
                # Convert PIL Image to OpenCV Image (numpy array)
                img_cv = np.array(img)
                img_cv = cv2.cvtColor(img_cv, cv2.COLOR_RGB2BGR)

                # Convert new_img PIL Image to OpenCV Image (numpy array)
                new_img_cv = np.array(new_img)
                new_img_cv = cv2.cvtColor(new_img_cv, cv2.COLOR_RGB2BGR)

                # Paste each screenshot into the new image using OpenCV
                new_img_cv[
                    0 : img_cv.shape[0], x_offset : x_offset + img_cv.shape[1]
                ] = img_cv
                x_offset += img.width

                # Add monitor labels using OpenCV
                font = cv2.FONT_HERSHEY_SIMPLEX
                font_scale = 4
                font_color = (255, 255, 255)
                line_type = 2

                if i == 0:
                    text = "Primary Monitor"
                else:
                    text = f"Monitor {i}"

                # Calculate the font scale that will fit the text perfectly in the center of the monitor
                text_size = cv2.getTextSize(text, font, font_scale, line_type)[0]
                font_scale = min(img.width / text_size[0], img.height / text_size[1])

                # Recalculate the text size with the new font scale
                text_size = cv2.getTextSize(text, font, font_scale, line_type)[0]

                # Calculate the position to center the text
                text_x = x_offset - img.width // 2 - text_size[0] // 2
                text_y = max_height // 2 - text_size[1] // 2

                cv2.putText(
                    new_img_cv,
                    text,
                    (text_x, text_y),
                    font,
                    font_scale,
                    font_color,
                    line_type,
                )

                # Convert new_img from OpenCV Image back to PIL Image
                new_img_cv = cv2.cvtColor(new_img_cv, cv2.COLOR_BGR2RGB)
                new_img = Image.fromarray(new_img_cv)

            return new_img
        else:
            return screenshots
    elif screen > 0:
        # Take a screenshot of the selected screen
        return pyautogui.screenshot(
            region=(
                monitors[screen].x,
                monitors[screen].y,
                monitors[screen].width,
                monitors[screen].height,
            )
        )

    else:
        # Take a screenshot of the primary screen
        return pyautogui.screenshot(
            region=(
                monitors[screen].x,
                monitors[screen].y,
                monitors[screen].width,
                monitors[screen].height,
            )
        )


def get_displays():
    monitors = get_monitors()
    return monitors<|MERGE_RESOLUTION|>--- conflicted
+++ resolved
@@ -65,11 +65,7 @@
 
     def info(self):
         """
-<<<<<<< HEAD
         Returns a list of all connected monitor/displays and their information
-=======
-        Returns a list of all connected monitor/displays and thir information
->>>>>>> 8e61e35d
         """
         return get_displays()
 
@@ -99,17 +95,6 @@
         :param combine_screens: If True, a collage of all display screens will be returned. Otherwise, a list of display screens will be returned.
         """
         if not self.computer.emit_images and force_image == False:
-<<<<<<< HEAD
-            text = self.get_text_as_list_of_lists()
-            pp = pprint.PrettyPrinter(indent=4)
-            pretty_text = pp.pformat(text)  # language models like it pretty!
-            pretty_text = format_to_recipient(pretty_text, "assistant")
-            print(pretty_text)
-            print(
-                format_to_recipient(
-                    "To receive the text above as a Python object, run computer.display.get_text_as_list_of_lists()",
-                    "assistant",
-=======
             screenshot = self.screenshot(show=False, force_image=True)
 
             description = self.computer.vision.query(pil_image=screenshot)
@@ -124,10 +109,9 @@
                 print(pretty_text)
                 print(
                     format_to_recipient(
-                        "To recieve the text above as a Python object, run computer.display.get_text_as_list_of_lists()",
+                        "To receive the text above as a Python object, run computer.display.get_text_as_list_of_lists()",
                         "assistant",
                     )
->>>>>>> 8e61e35d
                 )
             return
 
@@ -152,20 +136,14 @@
                     screenshot = pyautogui.screenshot()
 
             else:
-<<<<<<< HEAD
-                screenshot = take_screenshot_to_pil(screen=screen, combine_screens=combine_screens) #  this function uses pyautogui.screenshot which works fine for all OS (mac, linux and windows)
-                # message = format_to_recipient("Taking a screenshot of the entire screen. This is not recommended. You (the language model assistant) will receive it with low resolution.\n\nTo maximize performance, use computer.display.view(active_app_only=True). This will produce an ultra high quality image of the active application.", "assistant")
-                # print(message)
-=======
                 screenshot = take_screenshot_to_pil(
                     screen=screen, combine_screens=combine_screens
                 )  #  this function uses pyautogui.screenshot which works fine for all OS (mac, linux and windows)
                 message = format_to_recipient(
-                    "Taking a screenshot of the entire screen. This is not recommended. You (the language model assistant) will recieve it with low resolution.\n\nTo maximize performance, use computer.display.view(active_app_only=True). This will produce an ultra high quality image of the active application.",
+                    "Taking a screenshot of the entire screen. This is not recommended. You (the language model assistant) will receive it with low resolution.\n\nTo maximize performance, use computer.display.view(active_app_only=True). This will produce an ultra high quality image of the active application.",
                     "assistant",
                 )
                 print(message)
->>>>>>> 8e61e35d
 
         else:
             screen_width, screen_height = pyautogui.size()
